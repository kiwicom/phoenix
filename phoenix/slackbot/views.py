import json
import logging
import re

import arrow
import dateutil
from django.conf import settings
from django.contrib.auth import get_user_model
from django.db import connections
from django.db.utils import OperationalError
from django.utils import timezone
import kombu
from rest_framework import status
from rest_framework.decorators import api_view, parser_classes
from rest_framework.parsers import FormParser
from rest_framework.response import Response

<<<<<<< HEAD
from ..core.models import Alert, Monitor, Outage, PostmortemNotifications, Profile, Solution
from ..core.utils import user_can_edit_all_outages, user_can_modify_outage
=======
from ..core.models import Alert, Monitor, Outage, Profile, Solution
from ..core.utils import user_can_announnce, user_can_edit_all_outages, user_can_modify_outage
from ..integration.gitlab import get_postmortem_title
>>>>>>> 0b8a3737
from .bot import slack_bot_client, slack_client
from .models import Announcement
from .tasks import create_channel as create_channel_task
from .tasks import post_warning_to_user, share_message_to_announcement, test_task
from .utils import (
    get_slack_channel_name, get_system_option, provision_slack_user, resolved_at_to_utc, retrieve_user,
    utc_to_user_time, verify_token
)

logger = logging.getLogger(__name__)

callback_pattern = re.compile(r'^([a-z0-9]+)_([a-z]+)$', re.IGNORECASE)
datadog_alert_link_pattern = re.compile(r'^(https?://app.datadoghq.com/monitors#(\d+))\?to_ts=(\d+)\&.*$')
# https://app.datadoghq.com/monitors#5349493?to_ts=1529939223000&from_ts=1529935623000

OUTCOME_OPT = [{'value': option[0], 'label': option[1]}for option in Solution.OUTCOME_CHOICES]
SALES_AFFECTED_CHOICE_OPT = [{'value': option[0], 'label': option[1]} for option in Outage.SALES_AFFECTED_CHOICES]
SALES_AFFECTED_CHOICE_OPT_SOLUTION = [
    option for option in SALES_AFFECTED_CHOICE_OPT if option['value'] != Outage.UNKNOWN]
CHECKBOX_OPT = [
    {
        'value': 1,
        'label': 'Yes',
    },
    {
        'value': 0,
        'label': 'No'
    }
]


def get_handler(event_type):
    handler_name = f'handle_{event_type}'
    handler = globals().get(handler_name)
    if handler is not None:
        return handler

    logger.warning(f'No handler for action: {event_type}')
    return None


@api_view(['GET', ])
def handle_status(request):
    return Response(status=status.HTTP_200_OK)


@api_view(['GET', ])
def handle_up(request):
    """Check status of required services."""
    db_conn = connections['default']
    try:
        db_conn.cursor()
    except OperationalError:
        logger.error("Database connection check failed")
        return Response(status=status.HTTP_500_INTERNAL_SERVER_ERROR)

    data = slack_client.api_call('api.test')
    bot_data = slack_bot_client.api_call('api.test')
    if not data['ok'] or not bot_data['ok']:
        logger.error("Slack API connection check failed")
        return Response(status=status.HTTP_500_INTERNAL_SERVER_ERROR)

    try:
        test_task.delay()
    except kombu.exceptions.OperationalError:
        logger.error("Celery tasks check failed")
        return Response(status=status.HTTP_500_INTERNAL_SERVER_ERROR)

    return Response(status=status.HTTP_200_OK)


@api_view(['POST', ])
def create_channel(request, pk):
    user = request.get('user')
    if user:
        user_id = user.get('id')
        if user_id:
            if not user_can_modify_outage(user_id, pk):
                post_warning_to_user(
                    user_id=user_id,
                    text='*Buttons only usable by creator or assignees*',
                )
                return Response(status=status.HTTP_200_OK)
    announcement = Announcement.objects.get(outage_id=pk)
    if not announcement.dedicated_channel_id:
        channel_id = create_channel_task(announcement.outage.id, announcement.dedicated_channel_name)
        data = {'id': channel_id, 'name': announcement.dedicated_channel_name}
        return Response(data=data, status=status.HTTP_200_OK)
    return Response(status=status.HTTP_200_OK)


@api_view(['POST', ])
@verify_token
def handle_events(request):
    data = request.data

    event_type = data['type']

    handler = get_handler(event_type)
    if handler is not None:
        result = handler(request, data)
        if isinstance(result, Response):
            return result

    return Response(status=status.HTTP_200_OK)


def handle_event_callback(request, data):
    event_type = data['event']['type']

    handler = get_handler(event_type)
    if handler is not None:
        result = handler(request, data)
        if isinstance(result, Response):
            return result

    return Response(status=status.HTTP_200_OK)


def _determine_alert_type(title):
    if title.startswith('Triggered'):
        alert_type = Alert.CRITICAL
    elif title.startswith('Warn'):
        alert_type = Alert.WARNING
    else:
        alert_type = Alert.UNDEFINED

    return alert_type


def handle_message(request, data):
    data = data['event']
    logger.debug('Message arrived')
    logger.debug(str(data))
    # TODO: compare bot_id with Datadog bot ID
    if data.get('bot_id') and data.get('subtype') == 'bot_message' and 'attachments' in data:
        m = datadog_alert_link_pattern.match(data['attachments'][0].get('title_link', ''))
        title = data.get('attachments')[0].get('title', '')
        if m and not title.startswith('Recovered'):
            alert_type = _determine_alert_type(title)
            monitor_link = m.group(1)
            monitor_id = m.group(2)
            alert_ts = arrow.get(m.group(3)[:-3]).datetime  # delete zero suffix for miliseconds
            monitor, _ = Monitor.objects.get_or_create(
                external_id=monitor_id,
                defaults={'link': monitor_link},
                monitoring_system=Monitor.DATADOG,
            )
            channel_id = data['channel']
            if channel_id:
                if monitor.slack_channel_id != channel_id:
                    monitor.slack_channel_id = channel_id
                    monitor.slack_channel_name = get_slack_channel_name(channel_id)
                    monitor.save()
            monitor.add_occurrence(alert_type, alert_ts)

    return Response(status=status.HTTP_200_OK)


def handle_reaction_added(request, data):
    data = data['event']
    reaction = data['reaction']
    if reaction != settings.SLACK_EMOJI:
        return

    channel_id = data['item']['channel']
    message_ts = data['item']['ts']
    # get announcement message to start thread under it
    corresponding_announcement = Announcement.objects.get(dedicated_channel_id=channel_id)
    if corresponding_announcement.message_ts:
        share_message_to_announcement.delay(corresponding_announcement.message_ts,
                                            corresponding_announcement.channel_id,
                                            message_ts,
                                            channel_id)
    else:
        logger.warning('Unable to share message to announcement.')


def handle_team_join(request, data):
    """Save every new member in slack workspace to database."""
    data = data['event']
    user_data = data['user']
    if user_data['is_bot']:
        # Do not save bot users
        logger.debug("Skipping bot user in team_join handler")
        return
    user_slack_id = user_data['id']
    user_email = user_data['profile']['email']
    user_timezone = user_data['tz']
    image_48_url = user_data['profile']['image_48']
    slack_username = user_data['profile']['display_name']
    if not slack_username:
        slack_username = user_data['profile']['real_name']

    user = retrieve_user(email=user_email)
    if user is None:
        retrieve_user(last_name=user_slack_id)

    if user is None:
        user = get_user_model().objects.create_user(user_slack_id, user_email, last_name=user_slack_id)
        profile = Profile(user=user, timezone=user_timezone, image_48_url=image_48_url,
                          slack_username=slack_username)
        profile.save()
    else:
        user.last_name = user_slack_id
        user.profile.timezone = user_timezone
        user.profile.image_48_url = image_48_url
        user.profile.slack_username = slack_username
        user.profile.save()
        user.save()


def handle_url_verification(request, data):
    challenge = data['challenge']
    return Response(data={'challenge': challenge}, status=status.HTTP_200_OK)


def handle_user_change(request, data):
    """Handle user changing profile data."""
    user_data = data['event']['user']
    if user_data['is_bot']:
        return

    logger.debug(f'User data: {user_data}')
    user_slack_id = user_data['id']
    slack_timezone = user_data['tz']
    image_48_url = user_data['profile']['image_48']
    slack_username = user_data['profile']['display_name']
    if not slack_username:
        slack_username = user_data['profile']['real_name']
    user = retrieve_user(last_name=user_slack_id)
    if user:
        user.profile.timezone = slack_timezone
        user.profile.image_48_url = image_48_url
        user.slack_username = slack_username
        user.profile.save()


@api_view(['GET', 'POST'])
@verify_token
def announce(request):
    """Start slack dialog."""
    if not user_can_announnce(request.user):
        logger.warning(f'User {request.user.email} missing permissions')
        post_warning_to_user(
            user_id=request.user.last_name,
            text="*You don't have permissions to use /announce command*",
        )
        return Response(status=status.HTTP_200_OK)
    data = request.data
    logger.debug(data)
    trigger_id = data.get('trigger_id')

    slack_client.api_call('dialog.open', trigger_id=trigger_id,
                          dialog={
                              'callback_id': 'outage_new',
                              'title': 'Announce an outage',
                              'submit_label': 'Announce',
                              'notify_on_cancel': True,
                              'elements': [
                                  {
                                      'label': 'What happened?',
                                      'name': 'summary',
                                      'type': 'textarea',
                                      'value': data['text'],
                                      'hint': 'Provide outage description.'
                                  },
                                  {
                                      'label': 'Sales affected',
                                      'type': 'select',
                                      'options': SALES_AFFECTED_CHOICE_OPT,
                                      'name': 'sales_affected_choice',
                                      'hint': '''If sales have been affected choose Postmortem report
                                                  in Suggested outcome.''',
                                  },
                                  {
                                      'label': 'Lost bookings',
                                      'type': 'text',
                                      'name': 'lost_bookings',
                                      'subtype': 'number',
                                      'optional': True,
                                      'hint': 'Specify how many bookings have been lost if any (e.g. 100).',
                                  },
                                  {
                                      'label': 'Impact on turnover',
                                      'type': 'text',
                                      'name': 'impact_on_turnover',
                                      'subtype': 'number',
                                      'optional': True,
                                      'hint': 'Specify impact on turnover in EUR, if any (e.g. 1000).',
                                  },
                                  {
                                      'label': 'Primary affected system',
                                      'type': 'select',
                                      'name': 'affected_system',
                                      'options': get_system_option(),
                                      'hint': 'Select primary affected system.',
                                  },
                                  {
                                      'type': 'text',
                                      'label': 'ETA',
                                      'name': 'eta',
                                      'subtype': 'number',
                                      'hint': 'ETA in minutes. Leave empty if unknown.',
                                      'optional': True,
                                  },
                              ]})

    return Response(status=status.HTTP_200_OK)


@api_view(['POST', ])
@verify_token
@parser_classes((FormParser, ))
def handle_interactions(request):
    """Process slack interactions."""
    data = request.data
    payload = json.loads(data.get('payload'))
    action_type = payload.get('type')

    handler = get_handler(action_type)
    if handler is not None:
        result = handler(request, payload)
        if isinstance(result, Response):
            return result

    return Response(status=status.HTTP_200_OK)


class InteractiveMesssageHandler():
    def __init__(self, request, payload):
        self.request = request
        self.action = payload.get('actions')[0]
        self.outage = Outage.objects.get(id=payload.get('callback_id'))
        self.actor_id = payload['user']['id']
        self.actor = provision_slack_user(self.actor_id)
        self.trigger_id = payload.get('trigger_id')
        self.user_tz = dateutil.tz.gettz(request.user.profile.timezone)

    def handle(self):
        if not user_can_edit_all_outages(self.actor.id) and not self.outage.can_edit_outage(self.actor.id):
            # Check if user can edit outage
            post_warning_to_user(
                user_id=self.actor_id,
                text='*Buttons only usable by creator or assignees*',
            )
            return

        handler = getattr(self, self.action.get('name'), None)
        if handler:
            api_dialog = handler()
            if api_dialog:
                self.slack_api_call(api_dialog)

    def slack_api_call(self, dialog):
        slack_client.api_call('dialog.open', trigger_id=self.trigger_id, dialog=dialog)

    def edit(self):
        return {
            'callback_id': f'{self.outage.id}_edit',
            'title': f'Update outage {self.outage.id}',
            'submit_label': 'Update',
            'notify_on_cancel': True,
            'elements': [
                {
                    'type': 'text',
                    'label': 'ETA',
                    'name': 'eta',
                    'subtype': 'number',
                    'value': self.outage.eta_remaining,
                    'hint': 'ETA in minutes. Leave empty if unknown.',
                    'optional': True,
                },
                {
                    'label': 'Sales affected',
                    'type': 'select',
                    'options': SALES_AFFECTED_CHOICE_OPT,
                    'name': 'sales_affected_choice',
                    'value': self.outage.sales_affected_choice,
                    'hint': 'If sales have been affected choose Postmortem report in Suggested outcome.',
                },
                {
                    'label': 'Lost bookings',
                    'type': 'text',
                    'name': 'lost_bookings',
                    'subtype': 'number',
                    'optional': True,
                    'value': self.outage.lost_bookings,
                    'hint': 'Specify how many bookings have been lost if any (e.g. 100).',
                },
                {
                    'label': 'Impact on turnover',
                    'type': 'text',
                    'name': 'impact_on_turnover',
                    'subtype': 'number',
                    'optional': True,
                    'value': self.outage.impact_on_turnover,
                    'hint': 'Specify impact on turnover in EUR, if any (e.g. 1000).',
                },
                {
                    'label': 'Reason for this change?',
                    'name': 'more_info',
                    'type': 'textarea',
                    'hint': 'State the reason for the change.',
                },
            ]
        }

    def edit_assignees(self):
        return {
            'callback_id': f'{self.outage.id}_editassignees',
            'title': f'Update assignees',
            'submit_label': 'Update',
            'notify_on_cancel': True,
            'elements': [
                {
                    'type': 'select',
                    'label': "Communication assignee",
                    'name': "communication_assignee",
                    'data_source': 'users',
                    'value': self.outage.communication_assignee.last_name,
                },
                {
                    'type': 'select',
                    'label': "Solution assignee",
                    'name': "solution_assignee",
                    'data_source': 'users',
                    'value': self.outage.solution_assignee.last_name,
                },
            ]
        }

    def resolve(self):
<<<<<<< HEAD
        pn = PostmortemNotifications()
        pn.save()
        Solution.objects.create(outage=self.outage, created_by=provision_slack_user(self.actor_id),
                                sales_affected=self.outage.sales_affected, postmortem_notifications=pn)
=======
        Solution.objects.create(outage=self.outage, created_by=provision_slack_user(self.actor_id))
        if not self.outage.sales_affected_choice == Outage.UNKNOWN:
            sales_affected = self.outage.sales_affected_choice
        else:
            sales_affected = ''
>>>>>>> 0b8a3737
        return {
            'callback_id': f'{self.outage.id}_resolve',
            'title': f'{self.outage.summary[:20]}...',
            'submit_label': 'Resolve',
            'notify_on_cancel': True,
            'elements': [
                {
                    'label': 'Summary',
                    'name': 'summary',
                    'type': 'textarea',
                    'hint': 'Provide solution description',
                    'optional': True,
                },
                {
                    'label': 'Sales affected',
                    'type': 'select',
                    'options': SALES_AFFECTED_CHOICE_OPT_SOLUTION,
                    'name': 'sales_affected_choice',
                    'value': sales_affected,
                    'hint': 'If sales have been affected choose Postmortem report in Suggested outcome.',
                },
                {
                    'label': 'Lost bookings',
                    'type': 'text',
                    'name': 'lost_bookings',
                    'subtype': 'number',
                    'optional': True,
                    'value': self.outage.lost_bookings,
                    'hint': 'Specify how many bookings have been lost if any (e.g. 100).',
                },
                {
                    'label': 'Impact on turnover',
                    'type': 'text',
                    'name': 'impact_on_turnover',
                    'subtype': 'number',
                    'optional': True,
                    'value': self.outage.impact_on_turnover,
                    'hint': 'Specify impact on turnover in EUR, if any (e.g. 1000).',
                },
                {
                    'type': 'text',
                    'label': 'Resolved at',
                    'name': 'real_downtime',
                    'value': timezone.localtime(timezone=self.user_tz).strftime('%Y-%m-%d %H:%M'),
                    'hint': 'Local time',
                },
                {
                    'label': 'Suggested outcome',
                    'type': 'select',
                    'name': 'outcome',
                    'options': OUTCOME_OPT,
                    'optional': True,
                    'value': Solution.NONE,
                },
            ]
        }

    def addsystem(self):
        return {
            'callback_id': f'{self.outage.id}_addsystem',
            'title': f'Add primary affected system',
            'submit_label': 'Add',
            'notify_on_cancel': True,
            'elements': [
                {
                    'label': 'Primary affected system',
                    'type': 'select',
                    'name': 'affected_system',
                    'options': get_system_option(),
                    'hint': 'Select primary affected system.'
                },
            ]
        }

    def removesystem(self):
        return {
            'callback_id': f'{self.outage.id}_removesystem',
            'title': f'Add primary affected system',
            'submit_label': 'Remove',
            'notify_on_cancel': True,
            'elements': [
                {
                    'label': 'Primary affected system',
                    'type': 'select',
                    'name': 'affected_system',
                    'options': get_system_option(),
                    'hint': 'Select primary affected system.'
                },
            ]
        }

    def edit_solution(self):
        solution = self.outage.solution
        return {
            'callback_id': f'{self.outage.id}_editsolved',
            'title': f'{self.outage.summary[:20]}...',
            'submit_label': 'Update',
            'notify_on_cancel': True,
            'elements': [
                {
                    'label': 'Summary',
                    'name': 'summary',
                    'type': 'textarea',
                    'hint': 'Provide solution description',
                    'value': solution.summary,
                    'optional': True,
                },
                {
                    'label': 'Sales affected',
                    'type': 'select',
                    'options': SALES_AFFECTED_CHOICE_OPT_SOLUTION,
                    'name': 'sales_affected_choice',
                    'value': self.outage.sales_affected_choice,
                    'hint': 'If sales have been affected choose Postmortem report in Suggested outcome.',
                },
                {
                    'label': 'Lost bookings',
                    'type': 'text',
                    'name': 'lost_bookings',
                    'subtype': 'number',
                    'optional': True,
                    'value': self.outage.lost_bookings,
                    'hint': 'Specify how many bookings have been lost if any (e.g. 100).',
                },
                {
                    'label': 'Impact on turnover',
                    'type': 'text',
                    'name': 'impact_on_turnover',
                    'subtype': 'number',
                    'optional': True,
                    'value': self.outage.impact_on_turnover,
                    'hint': 'Specify impact on turnover in EUR, if any (e.g. 1000).',
                },
                {
                    'label': 'Suggested outcome',
                    'type': 'select',
                    'name': 'outcome',
                    'options': OUTCOME_OPT,
                    'value': solution.suggested_outcome,
                },
                {
                    'label': 'Link to report',
                    'name': 'report_url',
                    'type': 'text',
                    'subtype': 'url',
                    'value': solution.report_url,
                    'hint': 'Full URL to postmortem',
                    'optional': True,
                },
            ]
        }

    def edit_duration(self):
        solution = self.outage.solution
        resolved_at = utc_to_user_time(arrow.get(solution.resolved_at), self.user_tz)
        started_at = utc_to_user_time(arrow.get(solution.outage.started_at), self.user_tz)
        return {
            'callback_id': f'{self.outage.id}_editduration',
            'title': f'{self.outage.summary[:20]}...',
            'submit_label': 'Update',
            'notify_on_cancel': True,
            'elements': [
                {
                    'type': 'text',
                    'label': 'Started at',
                    'name': 'started_at',
                    'value': started_at.strftime('%Y-%m-%d %H:%M'),
                },
                {
                    'type': 'text',
                    'label': 'Resolved at',
                    'name': 'resolved_at',
                    'value': resolved_at.strftime('%Y-%m-%d %H:%M'),
                },
            ]
        }

    def create_channel(self):
        self.outage.announcement.create_dedicated_channel = True
        self.outage.announcement.save(update_fields=['create_dedicated_channel'])

    def assign_channel(self):
        return {
            'callback_id': f'{self.outage.id}_assignchannel',
            'title': f'Assign slack channel',
            'submit_label': 'Update',
            'notify_on_cancel': True,
            'elements': [
                {
                    'label': 'Slack channel',
                    'name': 'channel',
                    'type': 'select',
                    'data_source': 'channels'
                },
            ]
        }

    def attach_report(self):
        return {
            'callback_id': f'{self.outage.id}_attachreport',
            'title': f'Attach outage report',
            'submit_label': 'Update',
            'notify_on_cancel': True,
            'elements': [
                {
                    'label': 'Link to report',
                    'name': 'report_url',
                    'type': 'text',
                    'subtype': 'url',
                    'hint': 'Full URL to postmortem',
                    'optional': True,
                },
            ]
        }


def handle_interactive_message(request, payload):
    message_handler = InteractiveMesssageHandler(request, payload)
    message_handler.handle()


class DialogSubmissionHandler():

    def __init__(self, request, payload):
        self.request = request
        self.callback_id = payload.get('callback_id')
        m = callback_pattern.match(self.callback_id)
        if m is not None:
            self.obj = m.group(1)
            self.action = m.group(2)

        self.dialog_data = payload.get('submission')
        self.actor = provision_slack_user(payload['user']['id'])
        self.errors = []

    def handle(self):
        handler = getattr(self, self.action, None)
        if handler:
            data = handler()
            if self.errors:
                return Response(data={"errors": self.errors}, status=status.HTTP_200_OK)
            if data:
                return data

    def edit(self):
        eta = self.dialog_data.get('eta')
        lost_bookings = self.dialog_data.get('lost_bookings')
        impact_on_turnover = self.dialog_data.get('impact_on_turnover')
        if eta:
            try:
                int(eta)
            except ValueError:
                self.errors.append({
                    "name": "eta",
                    "error": "Invalid format. Specify ETA in minutes (for example: 30)."
                })
        if lost_bookings:
            try:
                int(lost_bookings)
            except ValueError:
                self.errors.append({
                    "name": "lost_bookings",
                    "error": "Invalid format. Needs to be specified as number (e.g. 1000)."
                })
        if impact_on_turnover:
            try:
                int(impact_on_turnover)
            except ValueError:
                self.errors.append({
                    "name": "impact_on_turnover",
                    "error": "Invalid format. Needs to be specified as number (e.g. 1000)."
                })
        if self.errors:
            return

        outage = Outage.objects.get(id=self.obj)
        outage.set_eta(eta)
        change_desc = self.dialog_data.get('more_info', 0)
        outage.sales_affected_choice = self.dialog_data.get('sales_affected_choice')
        outage.lost_bookings = lost_bookings
        outage.impact_on_turnover = impact_on_turnover
        outage.save(change_desc=change_desc, modified_by=self.actor)

    def editassignees(self):
        outage = Outage.objects.get(id=self.obj)
        outage.make_solution_assignee(self.dialog_data.get('solution_assignee'))
        outage.make_communication_assignee(self.dialog_data.get('communication_assignee'))
        outage.save(modified_by=self.actor)

    def new(self):
        eta = self.dialog_data.get('eta')
        lost_bookings = self.dialog_data.get('lost_bookings')
        impact_on_turnover = self.dialog_data.get('impact_on_turnover')
        if eta:
            try:
                int(eta)
            except ValueError:
                self.errors.append({
                    "name": "eta",
                    "error": "Invalid format. Specify ETA in minutes (for example: 30)."
                })
        if lost_bookings:
            try:
                int(lost_bookings)
            except ValueError:
                self.errors.append({
                    "name": "lost_bookings",
                    "error": "Invalid format. Needs to be specified as number (e.g. 1000)."
                })
        if impact_on_turnover:
            try:
                int(impact_on_turnover)
            except ValueError:
                self.errors.append({
                    "name": "impact_on_turnover",
                    "error": "Invalid format. Needs to be specified as number (e.g. 1000)."
                })
        if self.errors:
            return

        outage = Outage(summary=self.dialog_data.get('summary'), created_by=self.request.user,
                        sales_affected_choice=self.dialog_data.get('sales_affected_choice'),
                        lost_bookings=lost_bookings,
                        impact_on_turnover=impact_on_turnover)
        outage.set_eta(eta)
        outage.save()
        added_system = self.dialog_data.get('affected_system')
        outage.add_affected_system(added_system)

    def resolve(self):
        outage = Outage.objects.get(id=self.obj)
        user_tz = self.request.user.profile.timezone
        lost_bookings = self.dialog_data.get('lost_bookings')
        impact_on_turnover = self.dialog_data.get('impact_on_turnover')
        try:
            # TODO: fix midnight
            resolved_at = arrow.get(self.dialog_data.get('real_downtime'), 'YYYY-MM-DD HH:mm')
            resolved_at = resolved_at_to_utc(resolved_at, user_tz)
        except (ValueError, arrow.parser.ParserError):
            self.errors.append({
                'name': 'real_downtime',
                'error': 'Invalid format.',
            })
        if lost_bookings:
            try:
                int(lost_bookings)
            except ValueError:
                self.errors.append({
                    "name": "lost_bookings",
                    "error": "Invalid format. Needs to be specified as number (e.g. 1000)."
                })
        if impact_on_turnover:
            try:
                int(impact_on_turnover)
            except ValueError:
                self.errors.append({
                    "name": "impact_on_turnover",
                    "error": "Invalid format. Needs to be specified as number (e.g. 1000)."
                })
        if self.errors:
            return
        solution = outage.solution
        solution.resolved_at = resolved_at
        solution.summary = self.dialog_data.get('summary')
        solution.suggested_outcome = self.dialog_data.get('outcome')
        outage.sales_affected_choice = self.dialog_data.get('sales_affected_choice')
        outage.lost_bookings = lost_bookings
        outage.impact_on_turnover = impact_on_turnover
        solution.save(modified_by=self.actor)
        solution.outage.save(modified_by=self.actor)

    def editsolved(self):  # Ignore RadonBear
        outage = Outage.objects.get(id=self.obj)
        solution = outage.solution
        lost_bookings = self.dialog_data.get('lost_bookings')
        impact_on_turnover = self.dialog_data.get('impact_on_turnover')
        if lost_bookings:
            try:
                int(lost_bookings)
            except ValueError:
                self.errors.append({
                    "name": "lost_bookings",
                    "error": "Invalid format. Needs to be specified as number (e.g. 1000)."
                })
        if impact_on_turnover:
            try:
                int(impact_on_turnover)
            except ValueError:
                self.errors.append({
                    "name": "impact_on_turnover",
                    "error": "Invalid format. Needs to be specified as number (e.g. 1000)."
                })
        if self.errors:
            return

        if self.dialog_data.get('summary'):
            solution.summary = self.dialog_data.get('summary')
        if self.dialog_data.get('outcome'):
            solution.suggested_outcome = self.dialog_data.get('outcome')
        if self.dialog_data.get('report_url'):
            solution.report_url = self.dialog_data.get('report_url')
            title = get_postmortem_title(solution.report_url)
            if title:
                solution.report_title = title
            elif not title and solution.report_title:
                solution.report_title = ""
        outage.sales_affected_choice = self.dialog_data.get('sales_affected_choice')
        outage.lost_bookings = lost_bookings
        outage.impact_on_turnover = impact_on_turnover
        outage.save(modified_by=self.actor)
        solution.save(modified_by=self.actor)

    def editduration(self):
        outage = Outage.objects.get(id=self.obj)
        solution = outage.solution
        user_tz = self.request.user.profile.timezone
        try:
            # TODO: fix midnight
            resolved_at = arrow.get(self.dialog_data.get('resolved_at'), 'YYYY-MM-DD HH:mm')
            resolved_at = resolved_at_to_utc(resolved_at, user_tz)
        except (ValueError, arrow.parser.ParserError):
            self.errors.append({
                'name': 'resolved_at',
                'error': 'Invalid format.',
            })
        try:
            started_at = arrow.get(self.dialog_data.get('started_at'), 'YYYY-MM-DD HH:mm')
            started_at = resolved_at_to_utc(started_at, user_tz)
        except (ValueError, arrow.parser.ParserError):
            self.errors.append({
                'name': 'started_at',
                'error': 'Invalid format.',
            })
        if started_at > resolved_at:
            self.errors += [
                {
                    'name': 'started_at',
                    'error': "Outage can't be resolved before it started. Please fix the Start and Resolve times.",
                },
                {
                    'name': 'resolved_at',
                    'error': "Outage can't be resolved before it started. Please fix the Start and Resolve times.",
                },
            ]
        if self.errors:
            return

        solution.resolved_at = resolved_at
        outage.started_at = started_at

        outage.save(modified_by=self.actor)
        solution.save(modified_by=self.actor)

    def addsystem(self):
        outage = Outage.objects.get(id=self.obj)
        added_system = self.dialog_data.get('affected_system')
        success = outage.add_affected_system(added_system)
        if not success:
            data = {
                'errors': [
                    {
                        'name': 'affected_system',
                        'error': 'This system is already marked as affected.',
                    }
                ]
            }
            return Response(data=data, status=status.HTTP_200_OK)

    def removesystem(self):
        outage = Outage.objects.get(id=self.obj)
        selected_system = self.dialog_data.get('affected_system')
        success = outage.remove_affected_system(selected_system)
        if not success:
            data = {
                'errors': [
                    {
                        'name': 'affected_system',
                        'error': 'This system is can\'t be removed because it\'s not affected.',
                    }
                ]
            }
            return Response(data=data, status=status.HTTP_200_OK)

    def assignchannel(self):
        channel_id = self.dialog_data.get('channel')
        if channel_id:
            create_channel_task.delay(self.obj, channel_id=channel_id)

    def attachreport(self):
        outage = Outage.objects.get(id=self.obj)
        solution = outage.solution
        if not solution.report_url:
            report_url = self.dialog_data.get('report_url')
            if report_url and not report_url.startswith('http'):
                report_url = f'https://{report_url}'
            solution.report_url = report_url

            title = get_postmortem_title(report_url)
            if title:
                solution.report_title = title
            elif not title and solution.report_title:
                solution.report_title = ""

            outage.save(modified_by=self.actor)  # NOTE: hotfix for broken comment system
            solution.save(modified_by=self.actor)


def handle_dialog_submission(request, payload):  # Ignore RadonBear
    submission_handler = DialogSubmissionHandler(request, payload)
    return submission_handler.handle()<|MERGE_RESOLUTION|>--- conflicted
+++ resolved
@@ -15,14 +15,9 @@
 from rest_framework.parsers import FormParser
 from rest_framework.response import Response
 
-<<<<<<< HEAD
 from ..core.models import Alert, Monitor, Outage, PostmortemNotifications, Profile, Solution
-from ..core.utils import user_can_edit_all_outages, user_can_modify_outage
-=======
-from ..core.models import Alert, Monitor, Outage, Profile, Solution
 from ..core.utils import user_can_announnce, user_can_edit_all_outages, user_can_modify_outage
 from ..integration.gitlab import get_postmortem_title
->>>>>>> 0b8a3737
 from .bot import slack_bot_client, slack_client
 from .models import Announcement
 from .tasks import create_channel as create_channel_task
@@ -456,18 +451,14 @@
         }
 
     def resolve(self):
-<<<<<<< HEAD
         pn = PostmortemNotifications()
         pn.save()
         Solution.objects.create(outage=self.outage, created_by=provision_slack_user(self.actor_id),
-                                sales_affected=self.outage.sales_affected, postmortem_notifications=pn)
-=======
-        Solution.objects.create(outage=self.outage, created_by=provision_slack_user(self.actor_id))
+                                postmortem_notifications=pn)
         if not self.outage.sales_affected_choice == Outage.UNKNOWN:
             sales_affected = self.outage.sales_affected_choice
         else:
             sales_affected = ''
->>>>>>> 0b8a3737
         return {
             'callback_id': f'{self.outage.id}_resolve',
             'title': f'{self.outage.summary[:20]}...',
