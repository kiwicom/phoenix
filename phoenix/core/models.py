import logging

import arrow
from django.conf import settings
from django.contrib.auth import get_user_model
from django.core.exceptions import ObjectDoesNotExist
from django.db import IntegrityError, models
from django.utils import timezone

logger = logging.getLogger(__name__)


USER_MODEL = settings.AUTH_USER_MODEL


class Profile(models.Model):
    user = models.OneToOneField(USER_MODEL, on_delete=models.CASCADE)
    timezone = models.TextField(null=False, default='Etc/UTC')
    image_48_url = models.TextField(null=True, blank=True)
    slack_username = models.CharField(null=True, blank=True, max_length=150)

    def __str__(self):
        return f'Profile {self.id} for User {self.user.id}'

    @property
    def slack_link(self):
        return f'https://skypicker.slack.com/team/{self.user.last_name}'


class System(models.Model):
    name = models.CharField(max_length=100)

    def __str__(self):
        return f'{self.name}'

    class Meta:
        ordering = ['name']


class AbstractOutage(models.Model):
    YES = 'Y'
    NO = 'N'
    UNKNOWN = 'UN'
    SALES_AFFECTED_CHOICES = (
        (YES, 'yes'),
        (NO, 'no'),
        (UNKNOWN, 'unknown'),
    )

    summary = models.TextField(null=False, blank=False, max_length=3000)
<<<<<<< HEAD
    sales_affected_choice = models.CharField(choices=SALES_AFFECTED_CHOICES, max_length=2, default=UNKNOWN)
    sales_affected = models.TextField(max_length=3000, null=True, blank=True)
    systems_affected = models.ForeignKey(System, null=True, related_name='systems_%(class)s', on_delete=models.CASCADE)
=======
    systems_affected = models.ManyToManyField(System)
>>>>>>> 8fd5a438
    communication_assignee = models.ForeignKey(USER_MODEL, related_name='comunicate_outages', on_delete=models.CASCADE)
    solution_assignee = models.ForeignKey(USER_MODEL, related_name='solves_outages', on_delete=models.CASCADE)
    created = models.DateTimeField(default=timezone.now)
    created_by = models.ForeignKey(USER_MODEL, related_name='outage_created', on_delete=models.CASCADE)
    started_at = models.DateTimeField(default=timezone.now)
    announce_on_slack = models.BooleanField(default=True)

    sales_affected_choice = models.CharField(choices=SALES_AFFECTED_CHOICES, max_length=2, default=UNKNOWN)
    # Keeping field sales_affected for compatibility reasons. This field will also be filled with data from fields
    # lost_bookings and impact_on_turnover.
    sales_affected = models.TextField(max_length=3000, null=True, blank=True)
    lost_bookings = models.IntegerField(null=True, blank=True)
    impact_on_turnover = models.IntegerField(null=True, blank=True)

    # Never set ETA manually. Use helper methods "set_eta" and "real_eta"
    # for proper representation.
    eta = models.IntegerField(null=False, blank=True, default=0)
    eta_last_modified = models.DateTimeField(null=True)

    class Meta:
        abstract = True

    @property
    def sales_has_been_affected(self):
        return self.sales_affected_choice == self.YES

    @property
    def sales_affected_choice_human(self):
        return [s[1] for s in self.SALES_AFFECTED_CHOICES if s[0] == self.sales_affected_choice][0]

    @property
    def systems_affected_human(self):
        return self.systems_affected.name or 'N/A'

    @property
    def real_eta(self):
        """Get properly represented ETA.

        Adds difference between last eta modification and outage creation
        date in minutes to ETA.
        """
        if self.eta_last_modified and not self.eta_is_unknown:
            delta = self.eta_last_modified - self.created
            minutes, seconds = divmod(delta.seconds, 60)
            return minutes + self.eta, seconds

        return self.eta, 0

    @property
    def _eta_deadline(self):
        created = arrow.get(self.created)
        minutes, seconds = self.real_eta
        return created.shift(minutes=minutes, seconds=seconds)

    @property
    def eta_deadline(self):
        return self._eta_deadline.timestamp

    @property
    def eta_human_deadline(self):
        return self._eta_deadline.datetime

    @property
    def eta_is_unknown(self):
        return self.eta == 0

    @property
    def real_eta_in_minutes(self):
        return self.real_eta[0]

    @property
    def eta_remaining(self):
        """Calculate remaining ETA from now in minutes."""
        if self.eta_is_unknown:
            return ''
        deadline = self.eta_human_deadline
        if deadline < timezone.now():
            return 0

        delta = deadline - timezone.now()
        minutes, _ = divmod(delta.seconds, 60)
        return minutes

    @property
    def created_timestamp(self):
        return int(self.created.timestamp())


class Outage(AbstractOutage):

    def __str__(self):
        return f'Outage {self.id}'

    @property
    def is_resolved(self):
        try:
            if self.solution is not None:
                return self.solution
            return False
        except ObjectDoesNotExist:
            return False

    @property
    def resolved_on_time(self):
        now = arrow.utcnow()
        solution = self.is_resolved
        if solution:
            if solution.created > self.eta_human_deadline:
                return False
            return True

        if self.eta_human_deadline < now:
            return False
        return True

    def set_eta(self, eta):
        """Properly sets eta. Never change eta manually.

        This method will set eta and eta_last_modifie values.
        Both are needed for proper representation.
        """
        if not eta:
            # check because slack can return null
            eta = 0
        self.eta_last_modified = timezone.now()
        self.eta = eta

    def _make_assignee(self, user_last_name, column='solution_assignee'):
        if not user_last_name:
            return
        try:
            user = get_user_model().objects.get(last_name=user_last_name)
        except get_user_model().DoesNotExist:
            logger.error(f"Can't assign user: {user_last_name}")
            return
        setattr(self, column, user)

    def make_solution_assignee(self, user_last_name):
        self._make_assignee(user_last_name)

    def make_communication_assignee(self, user_last_name):
        self._make_assignee(user_last_name, column='communication_assignee')

    def set_system_affected(self, system_id):
        try:
            system = System.objects.get(id=system_id)
        except System.DoesNotExist:
            return False
        self.systems_affected = system

    def add_notification(self, text, by_user):
        self.notifications.create(text=text, created_by=by_user)

    def get_involved_user_ids(self):
        """Return IDs of creater and assignees."""
        involved_users = [
            self.created_by.id,
            self.solution_assignee.id,
            self.communication_assignee.id,
        ]
        return involved_users

    def can_edit_outage(self, user_id):
        """Check if user is linked to outage."""
        return user_id in self.get_involved_user_ids()

    def fill_sales_affected(self):
        self.sales_affected = f"{self.lost_bookings or 'N/A'} lost bookings, "\
                              f"{self.impact_on_turnover or 'N/A'} EUR impact on turnover"

    def save(self, *args, **kwargs):  # pylint: disable=arguments-differ
        change_desc = kwargs.pop('change_desc', None)
        modified_by = kwargs.pop('modified_by', None)
        self.summary = self.summary.strip()

        self.fill_sales_affected()

        if self.pk is None:
            try:
                self.communication_assignee
            except ObjectDoesNotExist:
                self.communication_assignee = self.created_by
            try:
                self.solution_assignee
            except ObjectDoesNotExist:
                self.solution_assignee = self.created_by

        super(Outage, self).save(*args, **kwargs)

        history = OutageHistory.objects.create(
            summary=self.summary,
            sales_affected_choice=self.sales_affected_choice,
            sales_affected=self.sales_affected,
            lost_bookings=self.lost_bookings,
            impact_on_turnover=self.impact_on_turnover,
            communication_assignee=self.communication_assignee,
            solution_assignee=self.solution_assignee,
            created=self.created,
            created_by=self.created_by,
            eta=self.eta,
            eta_last_modified=self.eta_last_modified,
            outage=self,
            change_desc=change_desc,
            modified_by=modified_by,
            started_at=self.started_at,
            systems_affected=self.systems_affected,
        )
        history.save()

    class Meta:
        ordering = ['-pk']


class OutageHistory(AbstractOutage):
    modified_by = models.ForeignKey(USER_MODEL, null=True, blank=True, on_delete=models.CASCADE)
    outage = models.ForeignKey(Outage, related_name='history_outage', on_delete=models.CASCADE)
    change_desc = models.TextField(null=True, blank=True, max_length=3000)
    timestamp = models.DateTimeField(auto_now_add=True)
    # name colisions
    created_by = models.ForeignKey(USER_MODEL, related_name='history_outage_created', on_delete=models.CASCADE)
    resolved_by = models.ForeignKey(USER_MODEL, related_name='history_outage_resolved', on_delete=models.CASCADE,
                                    null=True, blank=True)
    communication_assignee = models.ForeignKey(USER_MODEL, related_name='history_comunicate_outages',
                                               on_delete=models.CASCADE)
    solution_assignee = models.ForeignKey(USER_MODEL, related_name='history_solves_outages', on_delete=models.CASCADE)

    def __str__(self):
        return f'History Outage {self.id} for Outage {self.outage.id}'

    class Meta:
        ordering = ['-pk']


class PostmortemNotifications(models.Model):
    slack_notified = models.BooleanField(default=False)
    email_notified = models.BooleanField(default=False)
    label_notified = models.BooleanField(default=False)


class AbstractSolution(models.Model):

    class Meta:
        abstract = True

    POSTMORTEM = 'PM'
    NONE = 'NO'
    OUTCOME_CHOICES = (
        (POSTMORTEM, 'Postmortem report'),
        (NONE, 'None'),
    )

    created = models.DateTimeField(auto_now_add=True)
    created_by = models.ForeignKey(USER_MODEL, related_name='solution_created', on_delete=models.CASCADE, null=True,
                                   blank=True)
    summary = models.TextField(max_length=3000, null=True, blank=True)
    resolved_at = models.DateTimeField(default=timezone.now)
    solving_time = models.IntegerField(default=0)
    suggested_outcome = models.CharField(choices=OUTCOME_CHOICES, default=NONE, max_length=2)
    report_url = models.TextField(null=True, blank=True)
    report_title = models.TextField(null=True, blank=True)

    @property
    def suggested_outcome_human(self):
        return [c for k, c in self.OUTCOME_CHOICES if k == self.suggested_outcome][0]


class SolutionManager(models.Manager):
    def outcome_is_postmortem(self):
        return self.filter(suggested_outcome=AbstractSolution.POSTMORTEM)


class Solution(AbstractSolution):
    objects = SolutionManager()

    outage = models.OneToOneField(Outage, on_delete=models.CASCADE)
    postmortem_notifications = models.OneToOneField(
        PostmortemNotifications, on_delete=models.CASCADE, null=True, blank=True)

    @property
    def postmortem_required(self):
        return self.suggested_outcome == self.POSTMORTEM

    def get_postmortem_notifications(self):
        if self.postmortem_required:
            try:
                return self.postmortem_notifications
            except PostmortemNotifications.DoesNotExist:
                return None
        return None

    def downtime(self):
        start = arrow.get(self.outage.started_at)
        end = arrow.get(self.resolved_at)
        if start > end:
            # TODO: resolved_at is always set to HH:mm:00. When outage is resolved
            # at the same minute, the self.resolved_at will be less.
            return 0
        diff = end - start
        return diff

    @property
    def real_downtime(self):
        downtime = self.downtime()
        if not downtime:
            return 0
        minutes, _ = divmod(downtime.seconds, 60)
        return minutes

    def duration(self):
        downtime = self.downtime()
        if not downtime:
            return 0, 0, 0, 0
        days = downtime.days
        seconds = downtime.seconds
        minutes, seconds = divmod(seconds, 60)
        hours, minutes = divmod(minutes, 60)
        return days, hours, minutes, seconds

    @property
    def resolved_at_timestamp(self):
        return arrow.get(self.resolved_at).timestamp

    @property
    def missing_postmortem(self):
        if self.postmortem_required:
            return not self.report_url
        return False

    @property
    def full_report_url(self):
        if self.report_url and not self.report_url.startswith('http'):
            return f'https://{self.report_url}'
        return self.report_url

    def __str__(self):
        return f'Solution {self.pk}'

    def save(self, *args, **kwargs):  # pylint: disable=arguments-differ
        modified_by = kwargs.pop('modified_by', None)
        if self.summary:
            self.summary = self.summary.strip()
        super().save(*args, **kwargs)

        SolutionHistory.objects.create(
            solution=self,
            modified_by=modified_by,
            created_by=self.created_by,
            summary=self.summary,
            resolved_at=self.resolved_at,
            solving_time=self.solving_time,
            suggested_outcome=self.suggested_outcome,
            report_url=self.report_url,
        )

    class Meta:
        ordering = ['-pk']


class SolutionHistory(AbstractSolution):
    modified_by = models.ForeignKey(USER_MODEL, on_delete=models.CASCADE, null=True, blank=True)
    # name clashes
    created_by = models.ForeignKey(USER_MODEL, related_name='history_solution_created',
                                   on_delete=models.CASCADE, null=True, blank=True)
    solution = models.ForeignKey(Solution, related_name='solution_history',
                                 on_delete=models.CASCADE)

    class Meta:
        ordering = ['-pk']


class Notification(models.Model):
    created = models.DateTimeField(default=timezone.now)
    text = models.TextField(null=False, blank=False)
    outage = models.ForeignKey(Outage, related_name='notifications', on_delete=models.CASCADE)
    created_by = models.ForeignKey(USER_MODEL, on_delete=models.CASCADE, null=True, blank=True)

    def __str__(self):
        return f'Notification {self.id} for Outage {self.outage.id}'

    class Meta:
        ordering = ['-pk']


class AbstractMonitor(models.Model):
    LOW = 'LO'
    MEDIUM = 'ME'
    HIGH = 'HI'
    UNDEFINED = 'UN'

    SEVERITY_CHOICES = (
        (UNDEFINED, 'undefined'),
        (LOW, 'low'),
        (MEDIUM, 'medium'),
        (HIGH, 'high'),
    )

    DATADOG = 'DD'
    PINGDOM = 'PD'

    MONITORING_SYSTEM_CHOICES = (
        (UNDEFINED, 'Undefined'),
        (DATADOG, 'Datadog'),
        (PINGDOM, 'Pingdom'),
    )

    monitoring_system = models.CharField(max_length=2,
                                         choices=MONITORING_SYSTEM_CHOICES,
                                         default=UNDEFINED)
    external_id = models.CharField(blank=False, null=False, max_length=100)
    created = models.DateTimeField(default=timezone.now)
    link = models.CharField(max_length=200)
    severity = models.CharField(choices=SEVERITY_CHOICES, default=UNDEFINED, max_length=2)
    description = models.TextField(blank=True, null=True, max_length=3000)
    created_by = models.CharField(blank=True, null=True, max_length=200)
    name = models.CharField(blank=True, null=True, max_length=300)
    slack_channel_id = models.CharField(blank=True, null=True, max_length=10)
    slack_channel_name = models.CharField(blank=True, null=True, max_length=22)

    class Meta:
        abstract = True

    def occurrence_count(self):
        return Alert.objects.filter(monitor=self).count()

    def add_occurrence(self, alert_type, alert_ts):
        try:
            alert = Alert(monitor=self, alert_type=alert_type, ts=alert_ts)
            alert.save()
        except IntegrityError:
            logger.info(f'{alert} already exists!')


class Monitor(AbstractMonitor):
    class Meta:
        unique_together = ('monitoring_system', 'external_id')

    def save(self, *args, **kwargs):  # pylint: disable=arguments-differ
        modified_by = kwargs.pop('modified_by', None)

        super().save(*args, **kwargs)

        MonitorHistory.objects.create(
            modified_by=modified_by,
            monitor=self,
            created=self.created,
            external_id=self.external_id,
            link=self.link,
            severity=self.severity,
            description=self.description,
            created_by=self.created_by,
            monitoring_system=self.monitoring_system,
            slack_channel_id=self.slack_channel_id,
            slack_channel_name=self.slack_channel_name,
        )

    def last_modification(self):
        last_modification = self.history.last()
        return last_modification.modified_by, last_modification.timestamp


class MonitorHistory(AbstractMonitor):
    modified_by = models.ForeignKey(USER_MODEL, blank=True, null=True, on_delete=models.CASCADE)
    timestamp = models.DateTimeField(auto_now_add=True)
    monitor = models.ForeignKey(Monitor, blank=True, null=True, related_name='history', on_delete=models.CASCADE)
    external_id = models.CharField(blank=False, null=False, max_length=100)


class Alert(models.Model):
    UNDEFINED = 'UN'
    WARNING = 'WA'
    CRITICAL = 'CR'

    TYPE_CHOICES = (
        (UNDEFINED, 'undefined'),
        (WARNING, 'warning'),
        (CRITICAL, 'critical'),
    )

    created = models.DateTimeField(auto_now_add=True)
    monitor = models.ForeignKey(Monitor, on_delete=models.CASCADE)
    ts = models.DateTimeField(null=True, default=None)
    alert_type = models.CharField(blank=False, null=False, choices=TYPE_CHOICES, default=UNDEFINED, max_length=2)

    class Meta:
        unique_together = ('monitor', 'ts')

    def __str__(self):
        return f'Alert monitor={self.monitor.external_id} ts={self.ts}'<|MERGE_RESOLUTION|>--- conflicted
+++ resolved
@@ -48,13 +48,7 @@
     )
 
     summary = models.TextField(null=False, blank=False, max_length=3000)
-<<<<<<< HEAD
-    sales_affected_choice = models.CharField(choices=SALES_AFFECTED_CHOICES, max_length=2, default=UNKNOWN)
-    sales_affected = models.TextField(max_length=3000, null=True, blank=True)
     systems_affected = models.ForeignKey(System, null=True, related_name='systems_%(class)s', on_delete=models.CASCADE)
-=======
-    systems_affected = models.ManyToManyField(System)
->>>>>>> 8fd5a438
     communication_assignee = models.ForeignKey(USER_MODEL, related_name='comunicate_outages', on_delete=models.CASCADE)
     solution_assignee = models.ForeignKey(USER_MODEL, related_name='solves_outages', on_delete=models.CASCADE)
     created = models.DateTimeField(default=timezone.now)
