--- conflicted
+++ resolved
@@ -17,9 +17,13 @@
     return None
 
 
-<<<<<<< HEAD
 def get_open_issues():
-=======
+    api = get_api()
+    if not api:
+        return None
+    return api.issues.list(state='opened')
+
+
 def postmortem_project():
     api = get_api()
     if not api:
@@ -32,7 +36,6 @@
 
 def get_due_date_issues(days=None):
     """List issues with specified days before due date."""
->>>>>>> 0b8a3737
     api = get_api()
     if not api:
         return None
@@ -70,7 +73,6 @@
     return notify
 
 
-<<<<<<< HEAD
 def get_issues_after_due_date():
     opened_issues = get_open_issues()
     now = datetime.date.today()
@@ -82,7 +84,8 @@
         if due_date < now:
             after_due_date.append(issue)
     return after_due_date
-=======
+
+
 def parse_report_url(report_url):
     """Parse report url, return project path and issue ID."""
     path = urlparse(report_url).path
@@ -117,5 +120,4 @@
     issue = project.issues.get(issue_id)
     if not issue:
         logger.error(f"Issue #{issue_id} not found in postmortem project.")
-    return issue.title
->>>>>>> 0b8a3737
+    return issue.title