version: '3.4'
services:
  app:
    build:
      context: .
      args:
        pypi_username: ${PYPI_USERNAME}
        pypi_password: ${PYPI_PASSWD}
    environment:
      - DB_HOST
      - DB_NAME
      - DB_USER
      - DB_PASSWORD
      - DB_PORT
      - SLACK_TOKEN
      - SLACK_BOT_TOKEN
      - SLACK_BOT_ID
      - SLACK_ANNOUNCE_CHANNEL_ID
      - SLACK_VERIFICATION_TOKEN
      - SLACK_EMOJI
      - SECRET_KEY
      - DEBUG
      - DATADOG_API_KEY
      - DATADOG_APP_KEY
      - GOOGLE_SERVICE_ACCOUNT
      - SENTRY_DSN
      - GITLAB_PRIVATE_TOKEN
      - GITLAB_URL
      - REDIS_URL
      - REDIS_PORT
      - NOTIFY_BEFORE_ETA
      - GITLAB_POSTMORTEM_DAYS_TO_NOTIFY
      - GITLAB_URL
      - ALLOWED_EMAIL_DOMAIN
      - DEVEL_GOOGLE_OAUTH_CLIENT_ID
      - DEVEL_GOOGLE_OAUTH_SECRET
      - GOOGLE_ACC
      - SLACK_NOTIFY_SALES_CHANNEL_ID
<<<<<<< HEAD
      - SLACK_POSTMORTEM_REPORT_CHANNEL
      - POSTMORTEM_EMAIL_REPORT_FROM
      - POSTMORTEM_EMAIL_REPORT_RECIPIENTS
      - SMTP_ADDR
=======
      - DATADOG_AGENT_HOSTNAME
      - DATADOG_AGENT_PORT
      - ALLOW_ALL_TO_NOTIFY
>>>>>>> b8504f45

    tty: true
    command:
      - python
      - manage.py
      - runserver
      - 0.0.0.0:8000
    volumes:
      - ./phoenix:/app/phoenix
    ports:
      - '0.0.0.0:8000:8000'
    depends_on:
      - postgres
      - redis
      - worker

  worker:
    build:
      context: .
      args:
        pypi_username: ${PYPI_USERNAME}
        pypi_password: ${PYPI_PASSWD}
    command:
      - celery
      - worker
      - -A
      - phoenix
      - --loglevel=DEBUG
    volumes:
      - ./phoenix:/app/phoenix
    depends_on:
      - postgres
      - redis
    environment:
      - DB_HOST
      - DB_NAME
      - DB_USER
      - DB_PASSWORD
      - DB_PORT
      - SLACK_TOKEN
      - SLACK_BOT_TOKEN
      - SLACK_BOT_ID
      - SLACK_ANNOUNCE_CHANNEL_ID
      - SLACK_VERIFICATION_TOKEN
      - SLACK_EMOJI
      - SECRET_KEY=unused
      - DEBUG
      - DATADOG_API_KEY
      - DATADOG_APP_KEY
      - GOOGLE_SERVICE_ACCOUNT
      - SENTRY_DSN
      - GITLAB_PRIVATE_TOKEN
      - GITLAB_URL
      - REDIS_URL
      - REDIS_PORT
      - NOTIFY_BEFORE_ETA
      - GITLAB_POSTMORTEM_DAYS_TO_NOTIFY
      - ALLOWED_EMAIL_DOMAIN
      - DEVEL_GOOGLE_OAUTH_CLIENT_ID
      - DEVEL_GOOGLE_OAUTH_SECRET
      - GOOGLE_ACC
      - SLACK_NOTIFY_SALES_CHANNEL_ID
<<<<<<< HEAD
      - SLACK_POSTMORTEM_REPORT_CHANNEL
      - POSTMORTEM_EMAIL_REPORT_FROM
      - POSTMORTEM_EMAIL_REPORT_RECIPIENTS
      - SMTP_ADDR
=======
      - DATADOG_AGENT_HOSTNAME
      - DATADOG_AGENT_PORT
      - ALLOW_ALL_TO_NOTIFY
>>>>>>> b8504f45

  scheduler:
    build:
      context: .
      args:
        pypi_username: ${PYPI_USERNAME}
        pypi_password: ${PYPI_PASSWD}
    command: [celery, beat, -A, phoenix, -s, /tmp/celerybeat-schedule/celerybeat-schedule, --pidfile, '']
    environment:
      - DATA__DEBUG
      - DATA__SECRET_KEY=unused
    volumes:
      - /tmp/celerybeat-schedule
    depends_on:
      - redis

  postgres:
    image: postgres:10.1-alpine
    ports:
      - '0.0.0.0:5432:5432'

  redis:
    image: redis:4.0-alpine
    ports:
      - '6379'

  smtp-service:
    image: namshi/smtp
    ports:
      - '25'<|MERGE_RESOLUTION|>--- conflicted
+++ resolved
@@ -30,22 +30,19 @@
       - REDIS_PORT
       - NOTIFY_BEFORE_ETA
       - GITLAB_POSTMORTEM_DAYS_TO_NOTIFY
-      - GITLAB_URL
       - ALLOWED_EMAIL_DOMAIN
       - DEVEL_GOOGLE_OAUTH_CLIENT_ID
       - DEVEL_GOOGLE_OAUTH_SECRET
       - GOOGLE_ACC
       - SLACK_NOTIFY_SALES_CHANNEL_ID
-<<<<<<< HEAD
       - SLACK_POSTMORTEM_REPORT_CHANNEL
       - POSTMORTEM_EMAIL_REPORT_FROM
       - POSTMORTEM_EMAIL_REPORT_RECIPIENTS
       - SMTP_ADDR
-=======
+      - SMTP_PORT
       - DATADOG_AGENT_HOSTNAME
       - DATADOG_AGENT_PORT
       - ALLOW_ALL_TO_NOTIFY
->>>>>>> b8504f45
 
     tty: true
     command:
@@ -108,16 +105,14 @@
       - DEVEL_GOOGLE_OAUTH_SECRET
       - GOOGLE_ACC
       - SLACK_NOTIFY_SALES_CHANNEL_ID
-<<<<<<< HEAD
       - SLACK_POSTMORTEM_REPORT_CHANNEL
       - POSTMORTEM_EMAIL_REPORT_FROM
       - POSTMORTEM_EMAIL_REPORT_RECIPIENTS
       - SMTP_ADDR
-=======
+      - SMTP_PORT
       - DATADOG_AGENT_HOSTNAME
       - DATADOG_AGENT_PORT
       - ALLOW_ALL_TO_NOTIFY
->>>>>>> b8504f45
 
   scheduler:
     build:
